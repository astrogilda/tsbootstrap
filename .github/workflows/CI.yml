---
name: CI

on:
  push:
    paths:
      - 'src/**'
      - 'tests/**'
      - '.github/workflows/CI.yml'
      - 'pyproject.toml'
      - 'docs/**'
  pull_request:
    branches:
      - main
      - 'release**'
    paths:
      - 'src/**'
      - 'tests/**'
      - '.github/workflows/CI.yml'
      - 'pyproject.toml'
      - 'docs/**'

jobs:
  test-nodevdeps:
    runs-on: ubuntu-latest
    steps:
      - uses: actions/checkout@v4
      - name: Set up Python
        uses: actions/setup-python@v5
        with:
          python-version: 3.11
      - name: Display Python version
        run: python -c "import sys; print(sys.version)"

      - name: Install package and core dependencies
        run: |
          python -m pip install .

      - name: Run pytest-free tests
        run: |
          python tests/_nopytest_tests.py

  test-no-softdeps:
    strategy:
      fail-fast: false
      matrix:
        python-version: ['3.10', '3.11', '3.12']
        os: [ubuntu-latest, macos-latest, windows-latest]
    runs-on: ${{ matrix.os }}
    steps:
      - uses: actions/checkout@v4

      - name: Set up Python
        uses: actions/setup-python@v5
        with:
          python-version: ${{ matrix.python-version }}

      - name: Display Python version
        run: python -c "import sys; print(sys.version)"

      - name: Install package and dependencies
        run: |
          python -m pip install .[dev] --no-cache-dir

      - name: Show dependencies
        run: python -m pip list

      - name: Show available branches
        run: git branch -a

      - name: Run tests
        run: python -m pytest tests -vv

      - name: Publish code coverage
        uses: codecov/codecov-action@v4

<<<<<<< HEAD
  test:
=======
  test-all-softdeps:
    runs-on: ${{ matrix.os }}
>>>>>>> 22e0d7d2
    strategy:
      fail-fast: false
      matrix:
        python-version: ['3.10', '3.11', '3.12']
        os: [ubuntu-latest, macos-latest, windows-latest]
    runs-on: ${{ matrix.os }}
    steps:
      - uses: actions/checkout@v4

      - name: Set up Python
        uses: actions/setup-python@v5
        with:
          python-version: ${{ matrix.python-version }}

      - name: Display Python version
        run: python -c "import sys; print(sys.version)"

      - name: Install package and dependencies
        run: |
          python -m pip install .[all_extras,dev] --no-cache-dir

      - name: Show dependencies
        run: python -m pip list

      - name: Show available branches
        run: git branch -a

      - name: Run tests
        run: python -m pytest tests -vv

      - name: Publish code coverage
        uses: codecov/codecov-action@v4

    # Add coverage report to PR
    #- name: Add coverage report to PR
    #  uses: marocchino/sticky-pull-request-comment@v2
    #  if: always()
    #  with:
    #    number: ${{ steps.finder.outputs.pr }}
    #    recreate: true
    #    path: coverage_concise.md

    # Upload coverage report
    #- name: Upload coverage report
    #  uses: actions/upload-artifact@v2
    #  with:
    #    name: coverage
    #    path: coverage.md

    # Publish coverage report to PR
    #- name: Publish coverage to PR
    #  uses: codecov/codecov-action@v3
    #  with:
    #    token: ${{ secrets.CODECOV_TOKEN }}
    #    fail_ci_if_error: true
    #    verbose: true

  # commitlint:
  #   runs-on: ubuntu-latest
  #   steps:
  #     - uses: actions/checkout@v3
  #       with:
  #         fetch-depth: 0
  #     - uses: wagoid/commitlint-github-action@v4


  docs:
    name: Test docs build
    runs-on: ubuntu-latest

    steps:
      - name: Check out Git repository
        uses: actions/checkout@v3

      - name: Set up Python
        uses: actions/setup-python@v3
        with:
          python-version: 3.8

      - name: Install Poetry
        run: |
          curl -sSL https://install.python-poetry.org | python -

      # Add Poetry to PATH
      - name: Add Poetry to PATH
        run: echo "$HOME/.local/bin" >> $GITHUB_PATH

      # Cache Poetry dependencies
      - name: Cache Poetry dependencies
        uses: actions/cache@v3
        with:
          path: .venv
          key: venv-${{ runner.os }}-poetry-${{ hashFiles('**/poetry.lock') }}
          restore-keys: |
            ${{ runner.os }}-poetry-
            ${{ runner.os }}-

      # Install package and dependencies
      - name: Install package and dependencies
        run: |
          python -m pip install .[dev,docs] --no-cache-dir

      # Build sphinx documentation
      - name: Build sphinx documentation
        run: |
          cd docs
          poetry run make clean
          poetry run make html --debug --jobs 2 SPHINXOPTS="-W -v"

      # Upload built docs
      - name: Upload built docs
        uses: actions/upload-artifact@v2
        with:
          name: docs-results-${{ runner.os }}
          path: docs/build/html/
        # Use always() to always run this step to publish test results when there are test failures
        if: success()<|MERGE_RESOLUTION|>--- conflicted
+++ resolved
@@ -74,12 +74,7 @@
       - name: Publish code coverage
         uses: codecov/codecov-action@v4
 
-<<<<<<< HEAD
-  test:
-=======
   test-all-softdeps:
-    runs-on: ${{ matrix.os }}
->>>>>>> 22e0d7d2
     strategy:
       fail-fast: false
       matrix:
