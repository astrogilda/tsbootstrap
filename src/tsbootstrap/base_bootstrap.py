--- conflicted
+++ resolved
@@ -9,21 +9,6 @@
 import numpy as np
 from scipy.stats import rv_continuous
 from skbase.base import BaseObject
-<<<<<<< HEAD
-
-from tsbootstrap.utils.odds_and_ends import time_series_split
-
-from tsbootstrap.base_bootstrap_configs import (
-    BaseDistributionBootstrapConfig,
-    BaseMarkovBootstrapConfig,
-    BaseResidualBootstrapConfig,
-    BaseSieveBootstrapConfig,
-    BaseStatisticPreservingBootstrapConfig,
-    BaseTimeSeriesBootstrapConfig,
-)
-
-=======
->>>>>>> c0e45545
 from sklearn.decomposition import PCA  # type: ignore
 
 from tsbootstrap.base_bootstrap_configs import (
