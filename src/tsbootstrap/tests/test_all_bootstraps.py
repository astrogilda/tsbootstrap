"""Automated tests based on the skbase test suite template."""
import numpy as np
import pytest
from skbase.testing import QuickTester
import pytest

from tsbootstrap.tests.test_all_estimators import (
    BaseFixtureGenerator,
    PackageConfig,
)


class TestAllBootstraps(PackageConfig, BaseFixtureGenerator, QuickTester):
    """Generic tests for all bootstrap algorithms in tsbootstrap."""

    # class variables which can be overridden by descendants
    # ------------------------------------------------------

    # which object types are generated; None=all, or class (passed to all_objects)
    object_type_filter = "bootstrap"

    def test_n_bootstraps(self, object_instance):
        """Tests handling of n_bootstraps parameter."""
        cls_name = object_instance.__class__.__name__

        params = object_instance.get_params()

<<<<<<< HEAD
        if "n_bootstraps" not in params:
=======
        if not "n_bootstraps" in params:
>>>>>>> 06785c13
            raise ValueError(
                f"{cls_name} is a bootstrap algorithm and must have "
                "n_bootstraps parameter, but it does not."
            )

        n_bootstraps = params["n_bootstraps"]

        get_n_bootstraps = object_instance.get_n_bootstraps()

        if not get_n_bootstraps == n_bootstraps:
            raise ValueError(
                f"{cls_name}.get_n_bootstraps() returned {get_n_bootstraps}, "
                f"but n_bootstraps parameter is {n_bootstraps}. "
                "These should be equal."
            )

<<<<<<< HEAD
=======

>>>>>>> 06785c13
    def test_bootstrap_input_output_contract(self, object_instance, scenario):
        """Tests that output of bootstrap method is as specified."""
        import types

        cls_name = object_instance.__class__.__name__

        result = scenario.run(object_instance, method_sequence=["bootstrap"])

<<<<<<< HEAD
        if not isinstance(result, types.GeneratorType):
            raise TypeError(
                f"{cls_name}.bootstrap did not return a generator, "
                f"but instead returned {type(result)}."
            )
        result = list(result)
=======
        assert isinstance(result, types.GeneratorType)
        result = [x for x in result]
>>>>>>> 06785c13

        n_timepoints, n_vars = scenario.args["bootstrap"]["X"].shape
        n_bs_expected = object_instance.get_params()["n_bootstraps"]

        # if return_index=True, result is a tuple of (dataframe, index)
        # results are generators, so we need to convert to list
        if scenario.get_tag("return_index", False):
            if not all(isinstance(x, tuple) for x in result):
                raise TypeError(
                    f"{cls_name}.bootstrap did not return a generator of tuples, "
                    f"but instead returned {[type(x) for x in result]}."
                )
            if not all(len(x) == 2 for x in result):
                raise ValueError(
                    f"{cls_name}.bootstrap did not return a generator of tuples, "
                    f"but instead returned {[len(x) for x in result]}."
                )

            bss = [x[0] for x in result]
            index = [x[1] for x in result]

        else:
            bss = result

        if not len(bss) == n_bs_expected:
            raise ValueError(
                f"{cls_name}.bootstrap did not yield the expected number of "
                f"bootstrap samples. Expected {n_bs_expected}, but got {len(bss)}."
            )

        if not all(isinstance(bs, np.ndarray) for bs in bss):
            raise ValueError(
                f"{cls_name}.bootstrap must yield numpy.ndarray, "
                f"but yielded {[type(bs) for bs in bss]} instead."
                "Not all bootstraps are numpy arrays."
            )

        if not all(bs.ndim == 2 for bs in bss):
            raise ValueError(
                f"{cls_name}.bootstrap yielded arrays with unexpected number of "
                "dimensions. All bootstrap samples should have 2 dimensions."
            )

        if not all(bs.shape[0] == n_timepoints for bs in bss):
            raise ValueError(
                f"{cls_name}.bootstrap yielded arrays unexpected length,"
                f" {[bs.shape[0] for bs in bss]}. "
                f"All bootstrap samples should have the same, "
                f"expected length: {n_timepoints}."
            )
        if not all(bs.shape[1] == n_vars for bs in bss):
            raise ValueError(
                f"{cls_name}.bootstrap yielded arrays with unexpected number of "
                f"variables, {[bs.shape[1] for bs in bss]}. "
                "All bootstrap samples should have the same, "
                f"expected number of variables: {n_vars}."
            )

        if scenario.get_tag("return_index", False):
<<<<<<< HEAD
            if not all(isinstance(ix, np.ndarray) for ix in index):
                raise ValueError(
                    f"{cls_name}.bootstrap did not return a generator of tuples, "
                    f"but instead returned {[type(ix) for ix in index]}."
                )
            if not all(ix.ndim == 1 for ix in index):
                raise ValueError(
                    f"{cls_name}.bootstrap yielded arrays with unexpected number of "
                    "dimensions. All bootstrap samples should have 1 dimension."
                )
            if not all(ix.shape[0] == n_timepoints for ix in index):
                raise ValueError(
                    f"{cls_name}.bootstrap yielded arrays unexpected length,"
                    f" {[ix.shape[0] for ix in index]}. "
                    f"All bootstrap samples should have the same, "
                    f"expected length: {n_timepoints}."
                )
=======
            assert all(isinstance(ix, np.ndarray) for ix in index)
            assert all(ix.ndim == 1 for ix in index)
            assert all(ix.shape[0] == n_timepoints for ix in index)
>>>>>>> 06785c13

    @pytest.mark.parametrize("test_ratio", [0.2, 0.0, 0.314, 0])
    def test_bootstrap_test_ratio(self, object_instance, scenario, test_ratio):
        """Tests that the passing bootstrap test ratio has specified effect."""
        cls_name = object_instance.__class__.__name__

        bs_kwargs = scenario.args["bootstrap"]
        result = object_instance.bootstrap(test_ratio=test_ratio, **bs_kwargs)
<<<<<<< HEAD
        result = list(result)
=======
        result = [x for x in result]
>>>>>>> 06785c13

        n_timepoints, n_vars = bs_kwargs["X"].shape
        n_bs_expected = object_instance.get_params()["n_bootstraps"]

        expected_length = np.floor(n_timepoints * (1 - test_ratio)).astype(int)

        # if return_index=True, result is a tuple of (dataframe, index)
        # results are generators, so we need to convert to list
        if scenario.get_tag("return_index", False):
<<<<<<< HEAD
            if not all(isinstance(x, tuple) for x in result):
                raise TypeError(
                    f"{cls_name}.bootstrap did not return a generator of tuples, "
                    f"but instead returned {[type(x) for x in result]}."
                )
            if not all(len(x) == 2 for x in result):
                raise ValueError(
                    f"{cls_name}.bootstrap did not return a generator of tuples, "
                    f"but instead returned {[len(x) for x in result]}."
                )
=======
            assert all(isinstance(x, tuple) for x in result)
            assert all(len(x) == 2 for x in result)
>>>>>>> 06785c13

            bss = [x[0] for x in result]
            index = [x[1] for x in result]

        else:
<<<<<<< HEAD
            bss = list(result)
=======
            bss = [x for x in result]
>>>>>>> 06785c13

        if not len(bss) == n_bs_expected:
            raise ValueError(
                f"{cls_name}.bootstrap did not yield the expected number of "
                f"bootstrap samples. Expected {n_bs_expected}, but got {len(bss)}."
            )

        if not all(isinstance(bs, np.ndarray) for bs in bss):
            raise ValueError(
                f"{cls_name}.bootstrap must yield numpy.ndarray, "
                f"but yielded {[type(bs) for bs in bss]} instead."
                "Not all bootstraps are numpy arrays."
            )

        if not all(bs.ndim == 2 for bs in bss):
            raise ValueError(
                f"{cls_name}.bootstrap yielded arrays with unexpected number of "
                "dimensions. All bootstrap samples should have 2 dimensions."
            )

        if not all(bs.shape[0] == expected_length for bs in bss):
            raise ValueError(
                f"{cls_name}.bootstrap yielded arrays unexpected length,"
                f" {[bs.shape[0] for bs in bss]}. "
                f"All bootstrap samples should have the same, "
                f"expected length: {expected_length}."
            )
        if not all(bs.shape[1] == n_vars for bs in bss):
            raise ValueError(
                f"{cls_name}.bootstrap yielded arrays with unexpected number of "
                f"variables, {[bs.shape[1] for bs in bss]}. "
                "All bootstrap samples should have the same, "
                f"expected number of variables: {n_vars}."
            )

        if scenario.get_tag("return_index", False):
<<<<<<< HEAD
            if not all(isinstance(ix, np.ndarray) for ix in index):
                raise ValueError(
                    f"{cls_name}.bootstrap did not return a generator of tuples, "
                    f"but instead returned {[type(ix) for ix in index]}."
                )
            if not all(ix.ndim == 1 for ix in index):
                raise ValueError(
                    f"{cls_name}.bootstrap yielded arrays with unexpected number of "
                    "dimensions. All bootstrap samples should have 1 dimension."
                )
            if not all(ix.shape[0] == expected_length for ix in index):
                raise ValueError(
                    f"{cls_name}.bootstrap yielded arrays unexpected length,"
                    f" {[ix.shape[0] for ix in index]}. "
                    f"All bootstrap samples should have the same, "
                    f"expected length: {expected_length}."
                )
=======
            assert all(isinstance(ix, np.ndarray) for ix in index)
            assert all(ix.ndim == 1 for ix in index)
            assert all(ix.shape[0] == expected_length for ix in index)
>>>>>>> 06785c13
<|MERGE_RESOLUTION|>--- conflicted
+++ resolved
@@ -25,11 +25,8 @@
 
         params = object_instance.get_params()
 
-<<<<<<< HEAD
         if "n_bootstraps" not in params:
-=======
-        if not "n_bootstraps" in params:
->>>>>>> 06785c13
+
             raise ValueError(
                 f"{cls_name} is a bootstrap algorithm and must have "
                 "n_bootstraps parameter, but it does not."
@@ -46,10 +43,7 @@
                 "These should be equal."
             )
 
-<<<<<<< HEAD
-=======
-
->>>>>>> 06785c13
+
     def test_bootstrap_input_output_contract(self, object_instance, scenario):
         """Tests that output of bootstrap method is as specified."""
         import types
@@ -58,17 +52,13 @@
 
         result = scenario.run(object_instance, method_sequence=["bootstrap"])
 
-<<<<<<< HEAD
         if not isinstance(result, types.GeneratorType):
             raise TypeError(
                 f"{cls_name}.bootstrap did not return a generator, "
                 f"but instead returned {type(result)}."
             )
         result = list(result)
-=======
-        assert isinstance(result, types.GeneratorType)
-        result = [x for x in result]
->>>>>>> 06785c13
+
 
         n_timepoints, n_vars = scenario.args["bootstrap"]["X"].shape
         n_bs_expected = object_instance.get_params()["n_bootstraps"]
@@ -128,7 +118,6 @@
             )
 
         if scenario.get_tag("return_index", False):
-<<<<<<< HEAD
             if not all(isinstance(ix, np.ndarray) for ix in index):
                 raise ValueError(
                     f"{cls_name}.bootstrap did not return a generator of tuples, "
@@ -146,11 +135,7 @@
                     f"All bootstrap samples should have the same, "
                     f"expected length: {n_timepoints}."
                 )
-=======
-            assert all(isinstance(ix, np.ndarray) for ix in index)
-            assert all(ix.ndim == 1 for ix in index)
-            assert all(ix.shape[0] == n_timepoints for ix in index)
->>>>>>> 06785c13
+
 
     @pytest.mark.parametrize("test_ratio", [0.2, 0.0, 0.314, 0])
     def test_bootstrap_test_ratio(self, object_instance, scenario, test_ratio):
@@ -159,11 +144,7 @@
 
         bs_kwargs = scenario.args["bootstrap"]
         result = object_instance.bootstrap(test_ratio=test_ratio, **bs_kwargs)
-<<<<<<< HEAD
         result = list(result)
-=======
-        result = [x for x in result]
->>>>>>> 06785c13
 
         n_timepoints, n_vars = bs_kwargs["X"].shape
         n_bs_expected = object_instance.get_params()["n_bootstraps"]
@@ -173,7 +154,6 @@
         # if return_index=True, result is a tuple of (dataframe, index)
         # results are generators, so we need to convert to list
         if scenario.get_tag("return_index", False):
-<<<<<<< HEAD
             if not all(isinstance(x, tuple) for x in result):
                 raise TypeError(
                     f"{cls_name}.bootstrap did not return a generator of tuples, "
@@ -184,20 +164,14 @@
                     f"{cls_name}.bootstrap did not return a generator of tuples, "
                     f"but instead returned {[len(x) for x in result]}."
                 )
-=======
-            assert all(isinstance(x, tuple) for x in result)
-            assert all(len(x) == 2 for x in result)
->>>>>>> 06785c13
+
 
             bss = [x[0] for x in result]
             index = [x[1] for x in result]
 
         else:
-<<<<<<< HEAD
             bss = list(result)
-=======
-            bss = [x for x in result]
->>>>>>> 06785c13
+
 
         if not len(bss) == n_bs_expected:
             raise ValueError(
@@ -234,7 +208,6 @@
             )
 
         if scenario.get_tag("return_index", False):
-<<<<<<< HEAD
             if not all(isinstance(ix, np.ndarray) for ix in index):
                 raise ValueError(
                     f"{cls_name}.bootstrap did not return a generator of tuples, "
@@ -252,8 +225,3 @@
                     f"All bootstrap samples should have the same, "
                     f"expected length: {expected_length}."
                 )
-=======
-            assert all(isinstance(ix, np.ndarray) for ix in index)
-            assert all(ix.ndim == 1 for ix in index)
-            assert all(ix.shape[0] == expected_length for ix in index)
->>>>>>> 06785c13
