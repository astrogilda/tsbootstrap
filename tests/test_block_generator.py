import warnings

import numpy as np
import pydantic  # Added import
import pytest
from hypothesis import given
from hypothesis import strategies as st
from numpy.random import default_rng
from tsbootstrap.block_generator import BlockGenerator
from tsbootstrap.block_length_sampler import BlockLengthSampler

MIN_INT_VALUE = 1
MAX_INT_VALUE = 2**32 - 1


class TestInit:
    class TestPassingCases:
        """
        Test class for passing tests of BlockGenerator __init__ method.
        """

        @given(
            st.integers(min_value=10, max_value=MAX_INT_VALUE),
            st.booleans(),
            st.integers(min_value=MIN_INT_VALUE, max_value=MAX_INT_VALUE),
            st.integers(min_value=2, max_value=MAX_INT_VALUE),
            st.integers(min_value=2, max_value=10),
        )
        def test_init_with_valid_args(
            self,
            input_length,
            wrap_around_flag,
            overlap_length,
            min_block_length,
            avg_block_length,
        ):
            """
            Test BlockGenerator initialization with valid arguments.
            """
            block_length_sampler = BlockLengthSampler(
                avg_block_length=avg_block_length
            )
            rng = default_rng()

            block_generator = BlockGenerator(
<<<<<<< HEAD
                input_length=input_length,
                block_length_sampler=block_length_sampler,
=======
                block_length_sampler=block_length_sampler,
                input_length=input_length,
>>>>>>> 6d6b9d37
                wrap_around_flag=wrap_around_flag,
                rng=rng,
                overlap_length=overlap_length,
                min_block_length=min_block_length,
            )

            assert block_generator.block_length_sampler == block_length_sampler
            assert block_generator.input_length == input_length
            assert block_generator.wrap_around_flag == wrap_around_flag
            assert block_generator.rng == rng

            # Calculate expected overlap_length based on validator logic
            # Note: The hypothesis strategy ensures overlap_length is not None.
            expected_overlap_length = overlap_length
            if overlap_length >= input_length:
                expected_overlap_length = input_length - 1
            assert block_generator.overlap_length == expected_overlap_length

            # Calculate expected min_block_length based on validator logic
            # Note: The hypothesis strategy ensures min_block_length is not None and >= 2.
            # MIN_BLOCK_LENGTH from block_length_sampler module is 1.
            expected_min_block_length = min_block_length
            if min_block_length > block_length_sampler.avg_block_length:
                expected_min_block_length = (
                    block_length_sampler.avg_block_length
                )
            # The strategy already ensures min_block_length >= 2, so it's >= MIN_BLOCK_LENGTH (1)
            assert (
                block_generator.min_block_length == expected_min_block_length
            )

    class TestFailingCases:
        """
        Test class for failing tests of BlockGenerator __init__ method.
        """

        @given(
            st.integers(max_value=2),
            st.booleans(),
            st.integers(min_value=1),
            st.integers(min_value=2),
        )
        def test_init_with_invalid_input_length(
            self,
            input_length,
            wrap_around_flag,
            overlap_length,
            min_block_length,
        ):
            """
            Test BlockGenerator initialization with invalid input_length (<= 2).
            """
            block_length_sampler = BlockLengthSampler(avg_block_length=3)
            rng = default_rng()

            with pytest.raises(ValueError):
                BlockGenerator(
<<<<<<< HEAD
                    input_length=input_length,
                    block_length_sampler=block_length_sampler,
=======
                    block_length_sampler=block_length_sampler,
                    input_length=input_length,
>>>>>>> 6d6b9d37
                    wrap_around_flag=wrap_around_flag,
                    rng=rng,
                    overlap_length=overlap_length,
                    min_block_length=min_block_length,
                )

        @given(
            st.integers(min_value=3, max_value=MAX_INT_VALUE),
            st.booleans(),
            st.integers(max_value=0),
            st.integers(min_value=2, max_value=MAX_INT_VALUE),
        )
        def test_init_with_invalid_overlap_length(
            self,
            input_length,
            wrap_around_flag,
            overlap_length,
            min_block_length,
        ):
            """
            Test BlockGenerator initialization with invalid overlap_length (< 1).
            """
            block_length_sampler = BlockLengthSampler(avg_block_length=3)
            rng = default_rng()

<<<<<<< HEAD
            # Pydantic's PositiveInt (ge=1) for overlap_length will raise ValidationError first
            # for values <= 0, before the custom validator's specific warning logic is hit.
            with pytest.raises(
                ValueError
            ):  # Pydantic v2 raises ValueError for validation issues
                BlockGenerator(
                    input_length=input_length,
                    block_length_sampler=block_length_sampler,
=======
            # overlap_length < 1
            with pytest.raises(ValueError):
                BlockGenerator(
                    block_length_sampler=block_length_sampler,
                    input_length=input_length,
>>>>>>> 6d6b9d37
                    wrap_around_flag=wrap_around_flag,
                    rng=rng,
                    overlap_length=overlap_length,
                    min_block_length=min_block_length,
                )

        @given(
            st.integers(min_value=3, max_value=MAX_INT_VALUE),
            st.booleans(),
            st.integers(min_value=MIN_INT_VALUE, max_value=MAX_INT_VALUE),
            st.integers(max_value=0),
        )
        def test_init_with_invalid_min_block_length(
            self,
            input_length,
            wrap_around_flag,
            overlap_length,
            min_block_length,
        ):
            """
            Test BlockGenerator initialization with invalid min_block_length (<= 1).
            """
            # Always display UserWarning
            warnings.simplefilter("always")
            block_length_sampler = BlockLengthSampler(avg_block_length=3)
            rng = default_rng()

<<<<<<< HEAD
            with pytest.raises(pydantic.ValidationError):
                BlockGenerator(
                    input_length=input_length,
                    block_length_sampler=block_length_sampler,
=======
            with pytest.raises(ValueError):
                BlockGenerator(
                    block_length_sampler=block_length_sampler,
                    input_length=input_length,
>>>>>>> 6d6b9d37
                    wrap_around_flag=wrap_around_flag,
                    rng=rng,
                    overlap_length=overlap_length,
                    min_block_length=min_block_length,
                )

        @given(st.integers(min_value=11))
        def test_generate_non_overlapping_blocks_large_block_length(
            self, block_length
        ):
            """
            Test BlockGenerator generate_non_overlapping_blocks method with large block_length.
            """
            block_length_sampler = BlockLengthSampler(
                avg_block_length=block_length
            )
            rng = default_rng()

            with pytest.raises(ValueError):
                BlockGenerator(
<<<<<<< HEAD
                    input_length=10,
                    block_length_sampler=block_length_sampler,
=======
                    block_length_sampler=block_length_sampler,
                    input_length=10,
>>>>>>> 6d6b9d37
                    rng=rng,
                )

        @given(st.integers(min_value=1, max_value=2))
        def test_generate_non_overlapping_blocks_invalid_input_length(
            self, input_length
        ):
            """
            Test BlockGenerator generate_non_overlapping_blocks method with invalid input_length.
            """
            block_length_sampler = BlockLengthSampler(avg_block_length=3)
            rng = default_rng()

            with pytest.raises(ValueError):
                BlockGenerator(
<<<<<<< HEAD
                    input_length=input_length,
                    block_length_sampler=block_length_sampler,
=======
                    block_length_sampler=block_length_sampler,
                    input_length=input_length,
>>>>>>> 6d6b9d37
                    rng=rng,
                )


def assert_unique_arrays(array_list):
    """
    Asserts if all arrays in a list are unique.

    It converts each array into a tuple and adds it to a set,
    then checks if the size of the set is equal to the length of the list.
    """
    array_set = set()

    for arr in array_list:
        # Convert the array to a tuple and add it to the set
        array_set.add(tuple(arr))

    # Use an assert statement to check if the size of the set is equal to the length of the list
    assert len(array_set) == len(
        array_list
    ), "Some arrays in the list are not unique."


class TestGenerateNonOverlappingBlocks:
    class TestPassingCases:
        """
        Test class for successful tests of BlockGenerator generate_non_overlapping_blocks method.
        """

        @pytest.mark.parametrize(
            "input_length, wrap_around_flag, block_length, expected_output",
            [
                (
                    10,
                    False,
                    3,
                    [
                        np.arange(0, 3),
                        np.arange(3, 6),
                        np.arange(6, 9),
                        np.arange(9, 10),
                    ],
                ),
                (
                    5,
                    False,
                    2,
                    [np.arange(0, 2), np.arange(2, 4), np.arange(4, 5)],
                ),
                (
                    10,
                    True,
                    3,
                    [
                        np.arange(0, 3),
                        np.arange(3, 6),
                        np.arange(6, 9),
                        np.arange(9, 10),
                    ],
                ),
                (
                    5,
                    True,
                    2,
                    [np.arange(0, 2), np.arange(2, 4), np.arange(4, 5)],
                ),
                (10, False, 10, [np.arange(0, 10)]),
                (5, False, 5, [np.arange(0, 5)]),
            ],
        )
        def test_generate_non_overlapping_blocks(
            self, input_length, wrap_around_flag, block_length, expected_output
        ):
            """
            Test BlockGenerator generate_non_overlapping_blocks method with valid arguments.
            """
            block_length_sampler = BlockLengthSampler(
                avg_block_length=block_length
            )
            block_generator = BlockGenerator(
<<<<<<< HEAD
                input_length=input_length,
                block_length_sampler=block_length_sampler,
                wrap_around_flag=wrap_around_flag,
                # rng, overlap_length, min_block_length will use Pydantic defaults
=======
                block_length_sampler=block_length_sampler,
                input_length=input_length,
                wrap_around_flag=wrap_around_flag,
>>>>>>> 6d6b9d37
            )
            generated_blocks = (
                block_generator.generate_non_overlapping_blocks()
            )

            assert len(generated_blocks) == len(expected_output)

            if not wrap_around_flag:
                for gb, eo in zip(generated_blocks, expected_output):
                    assert np.array_equal(gb, eo)

            assert_unique_arrays(generated_blocks)


expected_output0 = [np.arange(i, i + 2) for i in range(9)]
expected_output1 = [
    np.array([0, 1, 2, 3, 4]),
    np.array([4, 5, 6, 7, 8]),
    np.array([8, 9]),
]
expected_output2 = [
    np.array([0, 1, 2, 3, 4]),
    np.array([1, 2, 3, 4, 5]),
    np.array([2, 3, 4, 5, 6]),
    np.array([3, 4, 5, 6, 7]),
    np.array([4, 5, 6, 7, 8]),
    np.array([5, 6, 7, 8, 9]),
    np.array([6, 7, 8, 9]),
    np.array([7, 8, 9]),
    np.array([8, 9]),
]
expected_output3 = [
    np.array([0, 1, 2, 3, 4, 5, 6, 7, 8, 9]),
    np.array([5, 6, 7, 8, 9]),
    np.array([6, 7, 8, 9]),
    np.array([7, 8, 9]),
    np.array([8, 9]),
]
expected_output4 = [
    np.array([0, 1, 2, 3, 4, 5, 6, 7, 8, 9]),
    np.array([1, 2, 3, 4, 5, 6, 7, 8, 9]),
    np.array([2, 3, 4, 5, 6, 7, 8, 9]),
    np.array([3, 4, 5, 6, 7, 8, 9]),
    np.array([4, 5, 6, 7, 8, 9]),
    np.array([5, 6, 7, 8, 9]),
    np.array([6, 7, 8, 9]),
    np.array([7, 8, 9]),
    np.array([8, 9]),
]
expected_output5 = [np.array([0, 1, 2, 3, 4]), np.array([4, 5, 6, 7, 8])]
expected_output6 = [
    np.array([0, 1, 2, 3, 4]),
    np.array([1, 2, 3, 4, 5]),
    np.array([2, 3, 4, 5, 6]),
    np.array([3, 4, 5, 6, 7]),
    np.array([4, 5, 6, 7, 8]),
    np.array([5, 6, 7, 8, 9]),
]
expected_output7 = [
    np.array([0, 1, 2, 3, 4, 5, 6, 7, 8, 9]),
    np.array([5, 6, 7, 8, 9]),
]
expected_output8 = [
    np.array([0, 1, 2, 3, 4, 5, 6, 7, 8, 9]),
    np.array([1, 2, 3, 4, 5, 6, 7, 8, 9]),
    np.array([2, 3, 4, 5, 6, 7, 8, 9]),
    np.array([3, 4, 5, 6, 7, 8, 9]),
    np.array([4, 5, 6, 7, 8, 9]),
    np.array([5, 6, 7, 8, 9]),
]


class TestGenerateOverlappingBlocks:
    class TestPassingCases:
        """
        Test class for successful tests of BlockGenerator generate_non_overlapping_blocks method.
        """

        @pytest.mark.parametrize(
            "input_length, wrap_around_flag, block_length, overlap_length, min_block_length, expected_output",
            [
                (10, False, 2, 1, 2, expected_output0),
                (10, False, 5, 1, 2, expected_output1),
                (10, False, 10, 1, 2, [np.arange(10)]),
                (10, False, 2, 5, 2, expected_output0),
                (10, False, 5, 5, 2, expected_output2),
                (10, False, 10, 5, 2, expected_output3),
                (10, False, 2, 10, 2, expected_output0),
                (10, False, 5, 10, 2, expected_output2),
                (10, False, 10, 10, 2, expected_output4),
                (10, False, 2, 11, 2, expected_output0),
                (10, False, 5, 11, 2, expected_output2),
                (10, False, 2, 1, 5, expected_output0),
                (10, False, 5, 1, 5, expected_output5),
                (10, False, 10, 1, 5, [np.arange(10)]),
                (10, False, 2, 5, 5, expected_output0),
                (10, False, 5, 5, 5, expected_output6),
                (10, False, 10, 5, 5, expected_output7),
                (10, False, 2, 10, 5, expected_output0),
                (10, False, 5, 10, 5, expected_output6),
                (10, False, 10, 10, 5, expected_output8),
                (10, False, 2, 11, 5, expected_output0),
                (10, False, 5, 11, 5, expected_output6),
                (10, False, 10, 11, 5, expected_output8),
                (10, False, 2, 1, 10, expected_output0),
                (10, False, 5, 1, 10, expected_output5),
                (10, False, 10, 1, 10, [np.arange(10)]),
                (10, False, 2, 5, 10, expected_output0),
                (10, False, 5, 5, 10, expected_output6),
                (10, False, 10, 5, 10, [np.arange(10)]),
                (10, False, 2, 10, 10, expected_output0),
                (10, False, 5, 10, 10, expected_output6),
                (10, False, 10, 10, 10, [np.arange(10)]),
                (10, False, 2, 11, 10, expected_output0),
                (10, False, 5, 11, 10, expected_output6),
                (10, False, 10, 11, 10, [np.arange(10)]),
                (10, False, 2, 1, 11, expected_output0),
                (10, False, 5, 1, 11, expected_output5),
                (10, False, 10, 1, 11, [np.arange(10)]),
                (10, False, 2, 5, 11, expected_output0),
                (10, False, 5, 5, 11, expected_output6),
                (10, False, 10, 5, 11, [np.arange(10)]),
                (10, False, 2, 10, 11, expected_output0),
                (10, False, 5, 10, 11, expected_output6),
                (10, False, 10, 10, 11, [np.arange(10)]),
                (10, False, 2, 11, 11, expected_output0),
                (10, False, 5, 11, 11, expected_output6),
                (10, False, 10, 11, 11, [np.arange(10)]),
                # (10, True, 10, 11, 11, None)
            ],
        )
        def test_generate_overlapping_blocks(
            self,
            input_length,
            wrap_around_flag,
            block_length,
            overlap_length,
            min_block_length,
            expected_output,
        ):
            """
            Test BlockGenerator generate_non_overlapping_blocks method with valid arguments.
            """
            block_length_sampler = BlockLengthSampler(
                avg_block_length=block_length
            )
            block_generator = BlockGenerator(
                block_length_sampler=block_length_sampler,
                input_length=input_length,
                wrap_around_flag=wrap_around_flag,
                overlap_length=overlap_length,
                min_block_length=min_block_length,
            )
            generated_blocks = block_generator.generate_overlapping_blocks()
            from pprint import pprint

            pprint(f"generated_blocks: {generated_blocks}")
            assert len(generated_blocks) == len(expected_output)

            if not wrap_around_flag:
                for gb, eo in zip(generated_blocks, expected_output):
                    assert np.array_equal(gb, eo)

            assert_unique_arrays(generated_blocks)<|MERGE_RESOLUTION|>--- conflicted
+++ resolved
@@ -43,13 +43,9 @@
             rng = default_rng()
 
             block_generator = BlockGenerator(
-<<<<<<< HEAD
                 input_length=input_length,
                 block_length_sampler=block_length_sampler,
-=======
-                block_length_sampler=block_length_sampler,
-                input_length=input_length,
->>>>>>> 6d6b9d37
+
                 wrap_around_flag=wrap_around_flag,
                 rng=rng,
                 overlap_length=overlap_length,
@@ -107,13 +103,9 @@
 
             with pytest.raises(ValueError):
                 BlockGenerator(
-<<<<<<< HEAD
                     input_length=input_length,
                     block_length_sampler=block_length_sampler,
-=======
-                    block_length_sampler=block_length_sampler,
-                    input_length=input_length,
->>>>>>> 6d6b9d37
+
                     wrap_around_flag=wrap_around_flag,
                     rng=rng,
                     overlap_length=overlap_length,
@@ -139,7 +131,6 @@
             block_length_sampler = BlockLengthSampler(avg_block_length=3)
             rng = default_rng()
 
-<<<<<<< HEAD
             # Pydantic's PositiveInt (ge=1) for overlap_length will raise ValidationError first
             # for values <= 0, before the custom validator's specific warning logic is hit.
             with pytest.raises(
@@ -148,13 +139,7 @@
                 BlockGenerator(
                     input_length=input_length,
                     block_length_sampler=block_length_sampler,
-=======
-            # overlap_length < 1
-            with pytest.raises(ValueError):
-                BlockGenerator(
-                    block_length_sampler=block_length_sampler,
-                    input_length=input_length,
->>>>>>> 6d6b9d37
+
                     wrap_around_flag=wrap_around_flag,
                     rng=rng,
                     overlap_length=overlap_length,
@@ -182,17 +167,11 @@
             block_length_sampler = BlockLengthSampler(avg_block_length=3)
             rng = default_rng()
 
-<<<<<<< HEAD
             with pytest.raises(pydantic.ValidationError):
                 BlockGenerator(
                     input_length=input_length,
                     block_length_sampler=block_length_sampler,
-=======
-            with pytest.raises(ValueError):
-                BlockGenerator(
-                    block_length_sampler=block_length_sampler,
-                    input_length=input_length,
->>>>>>> 6d6b9d37
+
                     wrap_around_flag=wrap_around_flag,
                     rng=rng,
                     overlap_length=overlap_length,
@@ -213,13 +192,9 @@
 
             with pytest.raises(ValueError):
                 BlockGenerator(
-<<<<<<< HEAD
                     input_length=10,
                     block_length_sampler=block_length_sampler,
-=======
-                    block_length_sampler=block_length_sampler,
-                    input_length=10,
->>>>>>> 6d6b9d37
+
                     rng=rng,
                 )
 
@@ -235,13 +210,9 @@
 
             with pytest.raises(ValueError):
                 BlockGenerator(
-<<<<<<< HEAD
                     input_length=input_length,
                     block_length_sampler=block_length_sampler,
-=======
-                    block_length_sampler=block_length_sampler,
-                    input_length=input_length,
->>>>>>> 6d6b9d37
+
                     rng=rng,
                 )
 
@@ -322,16 +293,11 @@
                 avg_block_length=block_length
             )
             block_generator = BlockGenerator(
-<<<<<<< HEAD
                 input_length=input_length,
                 block_length_sampler=block_length_sampler,
                 wrap_around_flag=wrap_around_flag,
                 # rng, overlap_length, min_block_length will use Pydantic defaults
-=======
-                block_length_sampler=block_length_sampler,
-                input_length=input_length,
-                wrap_around_flag=wrap_around_flag,
->>>>>>> 6d6b9d37
+
             )
             generated_blocks = (
                 block_generator.generate_non_overlapping_blocks()
