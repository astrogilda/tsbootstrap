--- conflicted
+++ resolved
@@ -1,9 +1,7 @@
-<<<<<<< HEAD
 import random
 from typing import Literal
 
-=======
->>>>>>> 6d6b9d37
+
 import numpy as np
 import pytest
 from hypothesis import given, settings
@@ -32,13 +30,9 @@
     rng = np.random.default_rng()
     #
     block_generator = BlockGenerator(
-<<<<<<< HEAD
         input_length=input_length,
         block_length_sampler=block_length_sampler,
-=======
-        block_length_sampler=block_length_sampler,
-        input_length=input_length,
->>>>>>> 6d6b9d37
+
         wrap_around_flag=wrap_around_flag,
         rng=rng,
         overlap_length=overlap_length,
@@ -794,7 +788,6 @@
     class TestFailingCases:
         """Test cases where resample_block_indices_and_data should raise exceptions."""
 
-<<<<<<< HEAD
     class TestPassingCasesMultiFeature:
         @settings(deadline=None)
         @given(rng_seed=rng_strategy)
@@ -947,8 +940,7 @@
         with pytest.raises(ValueError):
             br.block_weights = X[:-1].ravel()
 
-=======
->>>>>>> 6d6b9d37
+
 
 # TODO: tapered_weights is a valid callable
 # TODO: X_bootstrapped when tapered_weights is uniform is a subset of X
